--- conflicted
+++ resolved
@@ -153,14 +153,10 @@
 
             int exitCode =
                     Exec.run_kind2(
-<<<<<<< HEAD
-                            lustreFile, kind2_resultFile, instrumentor.emptyIntrumentation());
-=======
                             lustreFile,
                             kind2_resultFile,
                             instrumentor.emptyIntrumentation(),
                             meritAssignment);
->>>>>>> 606e17ea
 
             //            LOGGY.info("Kind2 Exit Code:" + exitCode);
 
