/* Copyright (c) 2019-2020, Board of Trustees of the University of Iowa.
   Copyright (c) 2019-2020, General Electric Company.
   All rights reserved.

   Use of this source code is governed by a BSD 3-Clause License that
   can be found in the LICENSE file.

    @author: Paul Meng
    @author: M. Fareed Arif
*/

package edu.uiowa.clc.verdict.util;

import java.io.BufferedReader;
import java.io.BufferedWriter;
import java.io.File;
import java.io.FileOutputStream;
import java.io.IOException;
import java.io.InputStream;
import java.io.InputStreamReader;
import java.io.OutputStreamWriter;
import java.nio.file.Path;
import java.nio.file.Paths;
import java.util.ArrayList;
import java.util.List;
import org.apache.tools.ant.taskdefs.Execute;
import org.apache.tools.ant.taskdefs.ExecuteStreamHandler;
import org.apache.tools.ant.taskdefs.PumpStreamHandler;

public class Exec {

<<<<<<< HEAD
    public static int run_kind2(File lustureFile, File kind2ResultFile, boolean emptySelection)
=======
    public static int run_kind2(
            File lustureFile, File kind2ResultFile, boolean emptySelection, boolean meritAssignment)
>>>>>>> 606e17ea
            throws IOException {

        //        InputStream resultStream = null;
        final String KIND2 = "kind2";

        OSCheck.OSType ostype = OSCheck.getOperatingSystemType();

        Path env_path = Paths.get(System.getenv("PATH"));
        String[] env = env_path.toString().split(":");

        // String value = System.getenv("MY_ENV_VAR")

        String dir_path = System.getProperty("user.dir");
        File user_dir = new File(dir_path);

        switch (ostype) {
            case Windows:
                LOGGY.info("OS:Windows");
                //                env_command = "psexec -i cmd /c start ";

                break;
            case MacOS:
                LOGGY.info("OS:MacOS");
                //                env_command = "/bin/sh -c ";
                break;
            case Linux:
                LOGGY.info("OS:Linux");
                //                env_command = "/bin/sh -c ";
                break;
            case Other:
                // Docker
                break;
        }

        LOGGY.info("Searching Kind2 on Path:" + user_dir);

        List<String> cmd_arg = new ArrayList<String>();

        File kind2 = new File(user_dir, KIND2);

<<<<<<< HEAD
        if (emptySelection) {
            cmd_arg.add("--ivc");
            cmd_arg.add("--ivc_category");
            cmd_arg.add("contracts");
        } else {
            cmd_arg.add(kind2.getAbsolutePath());
=======
        cmd_arg.add(kind2.getAbsolutePath());

        if (emptySelection || meritAssignment) {
            cmd_arg.add("--ivc");
            cmd_arg.add(Boolean.toString(meritAssignment));
            cmd_arg.add("--ivc_category");
            cmd_arg.add("contracts");
        } else {
>>>>>>> 606e17ea
            cmd_arg.add("--enable");
            cmd_arg.add("MCS");
            cmd_arg.add("--print_mcs_legacy");
            cmd_arg.add("true");
        }
<<<<<<< HEAD
=======

>>>>>>> 606e17ea
        cmd_arg.add(lustureFile.getAbsolutePath());

        cmd_arg.add("-xml");

        String cmd = cmd_arg.toString();

        LOGGY.info("Executing Command: " + cmd);

        FileOutputStream fStream = new FileOutputStream(kind2ResultFile);

        String[] cmd_args = cmd_arg.toArray(new String[cmd_arg.size()]);

        //
        //        int exitCode = exec(cmd_args, env, user_dir, fStream);
        // -- Mute the environment variable.
        int exitCode = exec2(cmd_args, null, fStream);

        return exitCode;
    }

    public static int exec2(String[] cmd_args, String[] envp, FileOutputStream stream)
            throws IOException {

        ExecuteStreamHandler streamHandler = new PumpStreamHandler(stream);

        Execute executor = new Execute(streamHandler);

        executor.setCommandline(cmd_args);
        //        executor.setWorkingDirectory(dir);
        executor.setEnvironment(envp);

        int resultCode = executor.execute();

        return resultCode;
    }

    public static int exec(String[] cmd_args, String[] envp, File dir, FileOutputStream output)
            throws IOException {

        Process process = Runtime.getRuntime().exec(cmd_args, envp, dir);
        int exit_code = 0;

        try {

            String input;

            InputStream resultStream = process.getInputStream();

            BufferedReader reader = new BufferedReader(new InputStreamReader(resultStream));
            BufferedWriter writer = new BufferedWriter(new OutputStreamWriter(output));

            while ((input = reader.readLine()) != null) {
                writer.write(input);
            }

            exit_code = process.waitFor();

            reader.close();
            writer.close();

        } catch (InterruptedException e) {
            e.printStackTrace();
            process.destroy();
        }

        return exit_code;
    }
}<|MERGE_RESOLUTION|>--- conflicted
+++ resolved
@@ -29,12 +29,8 @@
 
 public class Exec {
 
-<<<<<<< HEAD
-    public static int run_kind2(File lustureFile, File kind2ResultFile, boolean emptySelection)
-=======
     public static int run_kind2(
             File lustureFile, File kind2ResultFile, boolean emptySelection, boolean meritAssignment)
->>>>>>> 606e17ea
             throws IOException {
 
         //        InputStream resultStream = null;
@@ -75,14 +71,6 @@
 
         File kind2 = new File(user_dir, KIND2);
 
-<<<<<<< HEAD
-        if (emptySelection) {
-            cmd_arg.add("--ivc");
-            cmd_arg.add("--ivc_category");
-            cmd_arg.add("contracts");
-        } else {
-            cmd_arg.add(kind2.getAbsolutePath());
-=======
         cmd_arg.add(kind2.getAbsolutePath());
 
         if (emptySelection || meritAssignment) {
@@ -91,16 +79,12 @@
             cmd_arg.add("--ivc_category");
             cmd_arg.add("contracts");
         } else {
->>>>>>> 606e17ea
             cmd_arg.add("--enable");
             cmd_arg.add("MCS");
             cmd_arg.add("--print_mcs_legacy");
             cmd_arg.add("true");
         }
-<<<<<<< HEAD
-=======
 
->>>>>>> 606e17ea
         cmd_arg.add(lustureFile.getAbsolutePath());
 
         cmd_arg.add("-xml");
