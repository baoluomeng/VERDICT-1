/* See LICENSE in project directory */
package com.ge.verdict.bundle;

import com.ge.verdict.attackdefensecollector.AttackDefenseCollector;
import com.ge.verdict.attackdefensecollector.CSVFile.MalformedInputException;
import com.ge.verdict.attackdefensecollector.Prob;
import com.ge.verdict.gsn.GSNInterface;
import com.ge.verdict.lustre.VerdictLustreTranslator;
import com.ge.verdict.mbas.VDM2CSV;
import com.ge.verdict.stem.VerdictStem;
import com.ge.verdict.synthesis.CostModel;
import com.ge.verdict.synthesis.DTreeConstructor;
import com.ge.verdict.synthesis.ResultsInstance;
import com.ge.verdict.synthesis.VerdictSynthesis;
import com.ge.verdict.synthesis.dtree.DLeaf;
import com.ge.verdict.synthesis.dtree.DTree;
import com.ge.verdict.test.instrumentor.VerdictTestInstrumentor;
import com.ge.verdict.vdm.VdmTranslator;
import edu.uiowa.clc.verdict.blm.BlameAssignment;
import edu.uiowa.clc.verdict.crv.Instrumentor;
import edu.uiowa.clc.verdict.lustre.VDM2Lustre;
import edu.uiowa.clc.verdict.merit.MeritAssignment;
import edu.uiowa.clc.verdict.util.XMLProcessor;
import edu.uiowa.clc.verdict.vdm.utest.ResourceTest;
import io.micrometer.core.instrument.Clock;
import io.micrometer.core.instrument.Metrics;
import io.micrometer.core.instrument.Timer;
import io.micrometer.core.instrument.simple.SimpleConfig;
import io.micrometer.core.instrument.simple.SimpleMeterRegistry;
import java.io.File;
import java.io.FileNotFoundException;
import java.io.FileOutputStream;
import java.io.IOException;
import java.util.ArrayList;
import java.util.Arrays;
import java.util.List;
import java.util.Locale;
import java.util.Optional;
import java.util.concurrent.TimeUnit;
import java.util.function.Function;
import java.util.stream.Collectors;
import javax.xml.parsers.ParserConfigurationException;
import org.apache.commons.cli.CommandLine;
import org.apache.commons.cli.CommandLineParser;
import org.apache.commons.cli.DefaultParser;
import org.apache.commons.cli.Option;
import org.apache.commons.cli.OptionGroup;
import org.apache.commons.cli.Options;
import org.apache.commons.cli.ParseException;
import org.apache.tools.ant.taskdefs.ExecuteStreamHandler;
import org.apache.tools.ant.taskdefs.PumpStreamHandler;
import org.xml.sax.SAXException;
import verdict.vdm.vdm_model.Model;

public class App {
    private static class VerdictRunException extends Exception {
        private static final long serialVersionUID = 6913775561040946636L;

        public VerdictRunException(String message) {
            super(message);
        }

        public VerdictRunException(String message, Exception child) {
            super(message, child);
        }
    }

    private static final List<String> crvThreats =
            Arrays.asList(new String[] {"LS", "NI", "LB", "IT", "OT", "RI", "SV", "HT"});

    private static final List<String> soteria_pngs =
            Arrays.asList(new String[] {"and_gray", "and", "not_gray", "not", "or_gray", "or"});

    public static void main(String[] args) throws IOException {
        // Metrics.addRegistry(new GraphiteMeterRegistry(GraphiteConfig.DEFAULT, Clock.SYSTEM));
        Metrics.addRegistry(new SimpleMeterRegistry(SimpleConfig.DEFAULT, Clock.SYSTEM));
        Options options = buildOptions();

        try {
            CommandLineParser parser = new DefaultParser();
            CommandLine opts = parser.parse(options, args);
            handleOpts(opts);
            printMetrics();
        } catch (ParseException e) {
            printHelp();

            System.exit(1);
        } catch (VerdictRunException e) {
            logError(e.getMessage());
            e.printStackTrace();

            System.exit(2);
        }
    }

    private static Options buildOptions() {
        Option aadl =
                Option.builder()
                        .desc("AADL input")
                        .longOpt("aadl")
                        .numberOfArgs(3)
                        .argName("AADL project directory")
                        .argName("aadl2iml binary")
                        .argName("VERDICT Properties name")
                        .build();

        Option iml =
                Option.builder()
                        .desc("IML input")
                        .longOpt("iml")
                        .hasArg()
                        .argName("IML file")
                        .build();

        Option csv =
                Option.builder()
                        .desc("CSV input")
                        .longOpt("csv")
                        .hasArg()
                        .argName("Model name")
                        .build();

        OptionGroup inputGroup = new OptionGroup();
        inputGroup.addOption(aadl);
        inputGroup.addOption(iml);
        inputGroup.addOption(csv);
        inputGroup.setRequired(true);

        Option mbas =
                Option.builder()
                        .desc("Run MBAS")
                        .longOpt("mbas")
                        .numberOfArgs(2)
                        .argName("STEM project dir")
                        .argName("Soteria++ binary")
                        .build();

        Option crv =
                Option.builder()
                        .desc("Run CRV")
                        .longOpt("crv")
                        .numberOfArgs(2)
                        .argName("Kind2 output file (.xml or .json)")
                        .argName("kind2 binary")
                        .build();

        Option gsn =
                Option.builder()
                        .longOpt("gsn")
                        .numberOfArgs(4)
                        .argName("Root Goal Id")
                        .argName("GSN Output Directory")
                        .argName("Soteria++ Output Directory")
                        .argName("Project Directory")
                        .build();

        OptionGroup group = new OptionGroup();
        group.addOption(mbas);
        group.addOption(crv);
        group.addOption(gsn);
        group.setRequired(true);

        Option debug =
                Option.builder("d")
                        .desc("Produce debug output")
                        .longOpt("debug")
                        .hasArg()
                        .argName("Intermediary XML output directory")
                        .build();

        Options options = new Options();
        options.addOptionGroup(inputGroup);
        options.addOptionGroup(group);
        options.addOption(debug);

        options.addOption("c", false, "Cyber Relations Inference");
        options.addOption("s", false, "Safety Relations Inference");
        // TODO don't have a good short option because "s" is already taken
        options.addOption("y", "synthesis", true, "Perform synthesis instead of Soteria++");
        options.addOption("p", false, "Use partial solutions in synthesis");
        options.addOption("m", false, "Perform merit assignment in synthesis");

        options.addOption("x", false, "Generate XML files for GSN");

        for (String opt : crvThreats) {
            options.addOption(opt, false, "");
        }

        options.addOption("MA", false, "Merit Assignment");
        options.addOption("BA", false, "Blame Assignment");
        options.addOption("C", false, "Component-level Blame Assignment");
        options.addOption("G", false, "Global Blame Assignment");
        options.addOption("ATG", false, "Automatic Test-case Generation");

        return options;
    }

    /** @return the name of the JAR file that was run to invoke the Verdict bundle */
    private static String getJarName() {
        return new File(App.class.getProtectionDomain().getCodeSource().getLocation().getPath())
                .getName();
    }

    private static void helpLine(String line, Object... args) {
        System.out.println(String.format(Locale.US, line, args));
    }

    private static void helpLine() {
        System.out.println();
    }

    /** Print detailed help message */
    private static void printHelp() {
        String jarName = getJarName();

        helpLine("Usage: %s (--aadl <args> | --iml <args> | --csv <args>)", jarName);
        helpLine("       (--mbas <args> | --crv <args>) [-d, --debug <args>]");
        helpLine();
        helpLine("Input: Use AADL or IML or CSV input");
        helpLine("  --aadl <dir> <aadl2iml bin> <property set> .. AADL input");
        helpLine("      <dir> ................ AADL project directory");
        helpLine("      <aadl2iml bin> ....... aadl2iml binary");
        helpLine("      <property set> ....... VERDICT Properties name");
        helpLine();
        helpLine("  --iml <file> ............. IML input");
        helpLine("      <file> ............... IML file");
        helpLine();
        helpLine("  --csv <model name> ....... CSV input");
        helpLine("      <model name> ......... Model name");
        helpLine();
        helpLine("Toolchain: MBAS (Model Based Architecture & Synthesis)");
        helpLine("  --mbas <stem dir> <soteria++ bin> [-c] [-s]");
        helpLine("      <stem dir> ........... STEM project directory");
        helpLine("      <soteria++ bin> ...... Soteria++ binary");
        helpLine("      -c ................... cyber relations inference");
        helpLine("      -s ................... safety relations inference");
        helpLine(
                "      --synthesis <cost model xml>"
                        + "                             perform synthesis instead of Soteria++");
        helpLine("      -p ................... synthesis partial solutions");
        helpLine("      -m ................... synthesis merit assignment");
        helpLine();
        helpLine("Toolchain: CRV (Cyber Resiliency Verifier)");
        helpLine("  --crv <out> <kind2 bin> [-ATG] [-MA] [-BA [-C] [-G]] <threats>");
        helpLine("      <out> ................ CRV output file (.xml or .json)");
        helpLine("      <kind2 bin> .......... Kind2 binary");
        helpLine("      -ATG ................. automatic test-case generation (ATG)");
        helpLine("      -MA .................. merit assignment");
        helpLine("      -BA .................. blame assignment");
        helpLine(
<<<<<<< HEAD
                "      -C ................... component-level blame assignment (default link-level)");
        helpLine("      -G ................... global blame assignment (default local)");
=======
                "      -C .................... component-level blame assignment (default link-level)");
>>>>>>> 2dd4588c
        helpLine(
                "      <threats> ............. any combination of: [-LS] [-NI] [-LB] [-IT] [-OT] [-RI] [-SV] [-HT]");
        helpLine();
        helpLine("Toolchain: Assurance Case Fragment Generator");
        helpLine("  --gsn <root id> <gsn out dir> <soteria out dir> <aadl project dir> [-x]");
        helpLine("   <root id> ............... the root goal id for the assurance case fragment");
        helpLine(
                "   <gsn out dir> ........... the directory where the gsn fragments should be created");
        helpLine("   <soteria out dir> ....... the directory where Soteria outputs are created");
        helpLine("   <aadl project dir> ...... the directory where the aadl files are present");
        helpLine("        -x ................. key to determine if xml should be created");
        helpLine();
        helpLine("-d, --debug <dir> .......... Produce debug output");
        helpLine("      <dir> ................ Intermediary XML output directory");
    }

    private static void handleOpts(CommandLine opts) throws VerdictRunException {
        String debugDir = opts.hasOption('d') ? opts.getOptionValue('d') : null;

        String aadlPath = null,
                imlPath = null,
                aadl2imlBin = null,
                propertySet = null,
                modelName = null;
        String csvProjectName = null;

        if (opts.hasOption("csv")) {
            csvProjectName = opts.getOptionValue("csv");
        } else if (opts.hasOption("aadl")) {
            String[] aadlOpts = opts.getOptionValues("aadl");
            aadlPath = aadlOpts[0];
            aadl2imlBin = aadlOpts[1];
            propertySet = aadlOpts[2];
            imlPath =
                    new File(System.getProperty("java.io.tmpdir"), "VERDICT_output.iml")
                            .getAbsolutePath();
            modelName = new File(aadlPath).getName();
        } else if (opts.hasOption("iml")) {
            aadlPath = null;
            aadl2imlBin = null;
            propertySet = null;
            imlPath = opts.getOptionValue("iml");
            modelName = imlPath;
        } else {
            throw new VerdictRunException("Must specifiy either AADL or IML input");
        }

        Timer.Sample sample = Timer.start(Metrics.globalRegistry);
        if (opts.hasOption("mbas")) {
            String[] mbasOpts = opts.getOptionValues("mbas");
            String stemProjectDir = mbasOpts[0];
            String soteriaPpBin = mbasOpts[1];

            boolean cyberInference = opts.hasOption("c");
            boolean safetyInference = opts.hasOption("s");

            if (csvProjectName != null) {
                if (opts.hasOption("y")) {
                    String costModelPath = opts.getOptionValue("y");
                    boolean meritAssignment = opts.hasOption("m");
                    boolean partialSolution = opts.hasOption("p") || meritAssignment;

                    runMbasSynthesis(
                            csvProjectName,
                            stemProjectDir,
                            debugDir,
                            soteriaPpBin,
                            cyberInference,
                            safetyInference,
                            partialSolution,
                            meritAssignment,
                            costModelPath);
                } else {
                    runMbas(
                            csvProjectName,
                            stemProjectDir,
                            debugDir,
                            soteriaPpBin,
                            cyberInference,
                            safetyInference);
                }
                sample.stop(Metrics.timer("Timer.mbas", "model", csvProjectName));
            } else {
                runMbas(
                        aadlPath,
                        aadl2imlBin,
                        propertySet,
                        imlPath,
                        stemProjectDir,
                        debugDir,
                        soteriaPpBin,
                        cyberInference,
                        safetyInference);
                sample.stop(Metrics.timer("Timer.mbas", "model", modelName));
            }

        } else if (opts.hasOption("crv")) {
            String instrPath =
                    new File(System.getProperty("java.io.tmpdir"), "VERDICT_output_instr.xml")
                            .getAbsolutePath();
            String lustrePath =
                    new File(System.getProperty("java.io.tmpdir"), "VERDICT_output.lus")
                            .getAbsolutePath();

            List<String> threats =
                    crvThreats.stream()
                            .filter(threat -> opts.hasOption(threat))
                            .collect(Collectors.toList());

            boolean meritAssignment = opts.hasOption("MA");
            boolean blameAssignment = opts.hasOption("BA");
            boolean componentLevel = opts.hasOption("C");
            boolean globalOptimization = opts.hasOption("G");
            boolean atg = opts.hasOption("ATG");

            String[] crvOpts = opts.getOptionValues("crv");
            String outputPath = crvOpts[0];
            String kind2Bin = crvOpts[1];
            String outputBaPath = outputPath.replace(".xml", "").replace(".json", "") + "_ba.xml";

            runCrv(
                    aadlPath,
                    aadl2imlBin,
                    propertySet,
                    imlPath,
                    instrPath,
                    lustrePath,
                    threats,
                    blameAssignment,
                    componentLevel,
                    globalOptimization,
                    atg,
                    meritAssignment,
                    outputPath,
                    outputBaPath,
                    debugDir,
                    kind2Bin);
            sample.stop(Metrics.timer("Timer.crv", "model", modelName));
        } else if (opts.hasOption("gsn")) {
            String[] gsnOpts = opts.getOptionValues("gsn");
            String rootGoalId = gsnOpts[0];
            String gsnOutputDir = gsnOpts[1];
            String soteriaOutputDir = gsnOpts[2];
            String caseAadlPath = gsnOpts[3];
            boolean generateXml = false;
            if (opts.hasOption("x")) {
                generateXml = true;
            }

            runGsn(
                    rootGoalId,
                    gsnOutputDir,
                    soteriaOutputDir,
                    caseAadlPath,
                    generateXml,
                    modelName);
        }
    }

    private static void printMetrics() {
        Function<Timer, Integer> visitTimer =
                timer -> {
                    System.out.println(
                            timer.getId().getName()
                                    + " for "
                                    + timer.getId().getTag("model")
                                    + ": "
                                    + timer.totalTime(TimeUnit.SECONDS)
                                    + " secs");
                    return 0;
                };
        Metrics.globalRegistry.forEachMeter(
                meter -> meter.match(null, null, visitTimer, null, null, null, null, null, null));
    }

    private static void log(String msg) {
        System.out.println("Info: " + msg);
    }

    private static void logError(String msg) {
        System.err.println("Error: " + msg);
    }

    private static void logLine() {
        System.out.println(
                "******************************************************************"
                        + "******************************************************");
    }

    private static void logHeader(String header) {
        System.out.println();
        logLine();
        System.out.println("      " + header);
        logLine();
        System.out.println();
    }

    /**
     * call the GSN creation interface from verdict-assurance-case
     *
     * @param rootGoalId
     * @param gsnOutputDir
     * @param soteriaOutputDir
     * @param caseAadlPath
     */
    private static void runGsn(
            String rootGoalId,
            String gsnOutputDir,
            String soteriaOutputDir,
            String caseAadlPath,
            boolean generateXml,
            String modelName)
            throws VerdictRunException {
        logHeader("GSN");
        // calling the function to create GSN artefacts
        GSNInterface createGsnObj = new GSNInterface();

        try {
            createGsnObj.runGsnArtifactsGenerator(
                    rootGoalId, gsnOutputDir, soteriaOutputDir, caseAadlPath, generateXml);
        } catch (IOException | ParserConfigurationException | SAXException e) {
            // TODO Auto-generated catch block
            throw new VerdictRunException("Failed to create GSN fragments", e);
        }

        logHeader("Finished");
    }

    /**
     * Run MBAS with csv files input
     *
     * @param modelName
     * @param stemDir output directory for STEM input files
     * @param soteriaDir output directory for Soteria++ input files
     * @throws VerdictRunException
     */
    public static void runMbas(
            String modelName,
            String stemProjectDir,
            String debugDir,
            String soteriaPpBin,
            boolean cyberInference,
            boolean safetyInference)
            throws VerdictRunException {

        String stemCsvDir = (new File(stemProjectDir, "CSVData")).getAbsolutePath();
        String stemOutputDir = (new File(stemProjectDir, "Output")).getAbsolutePath();
        String stemGraphsDir = (new File(stemProjectDir, "Graphs")).getAbsolutePath();
        String stemSadlFile = (new File(stemProjectDir, "Run.sadl")).getAbsolutePath();
        File soteriaOutputDir = new File(stemOutputDir, "Soteria_Output");
        soteriaOutputDir.mkdirs();
        String soteriaPpOutputDir = soteriaOutputDir.getAbsolutePath();

        checkFile(stemCsvDir, true, true, true, false, null);
        checkFile(stemOutputDir, true, true, true, false, null);
        checkFile(stemGraphsDir, true, true, true, false, null);
        checkFile(stemSadlFile, true, false, false, false, null);
        checkFile(soteriaPpOutputDir, true, true, true, false, null);
        checkFile(soteriaPpBin, true, false, false, true, null);

        deleteDirectoryContents(stemGraphsDir);
        deleteDirectoryContents(soteriaPpOutputDir);

        if (debugDir != null) {
            logHeader("DEBUGGING XML OUTPUT");
        }

        try {
            // Copy Soteria++ pngs
            for (String soteria_png : soteria_pngs) {
                Binary.copyResource(
                        "soteria_pngs/" + soteria_png + ".png",
                        new File(soteriaPpOutputDir, soteria_png + ".png"),
                        false);
            }
        } catch (Binary.ExecutionException e) {
            throw new VerdictRunException("Failed to copy Soteria++ pngs", e);
        }

        logHeader("STEM");

        log("STEM project directory: " + stemProjectDir);
        log("STEM output directory: " + stemOutputDir);
        log("STEM graphs directory: " + stemGraphsDir);
        log("STEM is running. Please be patient...");

        VerdictStem stemRunner = new VerdictStem();
        Metrics.timer("Timer.mbas.stem", "model", modelName)
                .record(
                        () ->
                                stemRunner.runStem(
                                        new File(stemProjectDir),
                                        new File(stemOutputDir),
                                        new File(stemGraphsDir)));

        log("STEM finished!");

        logHeader("Soteria++");

        log("Soteria++ input directory: " + stemOutputDir);
        log("Soteria++ output directory: " + soteriaPpOutputDir);
        log("Soteria++ is running. Please be patient...");

        // Soteria has optional arguments, so need to add all args to this list
        List<String> args = new ArrayList<>();
        args.add("-o");
        args.add(soteriaPpOutputDir);
        args.add(stemOutputDir);
        if (cyberInference) {
            args.add("-c");
        }
        if (safetyInference) {
            args.add("-s");
        }

        try {
            Timer.Sample sample = Timer.start(Metrics.globalRegistry);
            Binary.invokeBin(
                    soteriaPpBin,
                    soteriaPpOutputDir,
                    new PumpStreamHandler(),
                    args.toArray(new String[args.size()]));
            sample.stop(Metrics.timer("Timer.mbas.soteria_pp", "model", modelName));
        } catch (Binary.ExecutionException e) {
            throw new VerdictRunException("Failed to execute soteria_pp", e);
        }

        logHeader("Finished");
    }

    /**
     * Run MBAS Synthesis with csv files input
     *
     * @param modelName
     * @param stemDir output directory for STEM input files
     * @param soteriaDir output directory for Soteria++ input files
     * @throws VerdictRunException
     */
    public static void runMbasSynthesis(
            String modelName,
            String stemProjectDir,
            String debugDir,
            String soteriaPpBin,
            boolean cyberInference,
            boolean safetyInference,
            boolean partialSolution,
            boolean meritAssignment,
            String costModelPath)
            throws VerdictRunException {

        String stemCsvDir = (new File(stemProjectDir, "CSVData")).getAbsolutePath();
        String stemOutputDir = (new File(stemProjectDir, "Output")).getAbsolutePath();
        String stemGraphsDir = (new File(stemProjectDir, "Graphs")).getAbsolutePath();
        String stemSadlFile = (new File(stemProjectDir, "Run.sadl")).getAbsolutePath();
        File soteriaOutputDir = new File(stemOutputDir, "Soteria_Output");
        soteriaOutputDir.mkdirs();
        String soteriaPpOutputDir = soteriaOutputDir.getAbsolutePath();

        checkFile(stemCsvDir, true, true, true, false, null);
        checkFile(stemOutputDir, true, true, true, false, null);
        checkFile(stemGraphsDir, true, true, true, false, null);
        checkFile(stemSadlFile, true, false, false, false, null);
        checkFile(soteriaPpOutputDir, true, true, true, false, null);
        checkFile(soteriaPpBin, true, false, false, true, null);
        checkFile(costModelPath, true, false, false, false, "xml");

        deleteDirectoryContents(stemGraphsDir);
        deleteDirectoryContents(soteriaPpOutputDir);

        if (debugDir != null) {
            logHeader("DEBUGGING XML OUTPUT");
        }

        try {
            // Copy Soteria++ pngs
            for (String soteria_png : soteria_pngs) {
                Binary.copyResource(
                        "soteria_pngs/" + soteria_png + ".png",
                        new File(soteriaPpOutputDir, soteria_png + ".png"),
                        false);
            }
        } catch (Binary.ExecutionException e) {
            throw new VerdictRunException("Failed to copy Soteria++ pngs", e);
        }

        logHeader("STEM");

        log("STEM project directory: " + stemProjectDir);
        log("STEM output directory: " + stemOutputDir);
        log("STEM graphs directory: " + stemGraphsDir);
        log("STEM is running. Please be patient...");

        VerdictStem stemRunner = new VerdictStem();
        Metrics.timer("Timer.mbas.stem", "model", modelName)
                .record(
                        () ->
                                stemRunner.runStem(
                                        new File(stemProjectDir),
                                        new File(stemOutputDir),
                                        new File(stemGraphsDir)));

        log("STEM finished!");

        logHeader("Synthesis");

        try {
            Timer.Sample sample = Timer.start(Metrics.globalRegistry);

            CostModel costModel = new CostModel(new File(costModelPath));

            AttackDefenseCollector collector =
                    new AttackDefenseCollector(stemOutputDir, cyberInference);
            List<AttackDefenseCollector.Result> results = collector.perform();

            boolean sat =
                    results.stream()
                            .allMatch(
                                    result -> Prob.lte(result.prob, result.cyberReq.getSeverity()));
            boolean performMeritAssignment = meritAssignment && sat;

            DLeaf.Factory factory = new DLeaf.Factory();
            DTree dtree =
                    DTreeConstructor.construct(
                            results, costModel, partialSolution, performMeritAssignment, factory);
            Optional<ResultsInstance> selected =
                    VerdictSynthesis.performSynthesisMultiple(
                            dtree,
                            factory,
                            costModel,
                            partialSolution,
                            sat,
                            performMeritAssignment,
                            false);

            if (selected.isPresent()) {
                log("Synthesis results:");
                selected.get().prettyPrint(System.out);
            } else {
                logError("Synthesis failed");
            }

            sample.stop(Metrics.timer("Timer.mbas.synthesis", "model", modelName));
        } catch (IOException | MalformedInputException e) {
            throw new VerdictRunException("Failed to execute synthesis", e);
        }

        logHeader("Finished");
    }

    /**
     * Run MBAS.
     *
     * @param aadlPath AADL input file
     * @param imlPath temporary IML file
     * @param stemDir output directory for STEM input files
     * @param soteriaDir output directory for Soteria++ input files
     * @throws VerdictRunException
     */
    public static void runMbas(
            String aadlPath,
            String aadl2imlBin,
            String propertySet,
            String imlPath,
            String stemProjectDir,
            String debugDir,
            String soteriaPpBin,
            boolean cyberInference,
            boolean safetyInference)
            throws VerdictRunException {

        String stemCsvDir = (new File(stemProjectDir, "CSVData")).getAbsolutePath();
        String stemOutputDir = (new File(stemProjectDir, "Output")).getAbsolutePath();
        String stemGraphsDir = (new File(stemProjectDir, "Graphs")).getAbsolutePath();
        String stemSadlFile = (new File(stemProjectDir, "Run.sadl")).getAbsolutePath();
        File soteriaOutputDir = new File(stemOutputDir, "Soteria_Output");
        soteriaOutputDir.mkdirs();
        String soteriaPpOutputDir = soteriaOutputDir.getAbsolutePath();

        checkFile(stemCsvDir, true, true, true, false, null);
        checkFile(stemOutputDir, true, true, true, false, null);
        checkFile(stemGraphsDir, true, true, true, false, null);
        checkFile(stemSadlFile, true, false, false, false, null);
        checkFile(soteriaPpOutputDir, true, true, true, false, null);
        checkFile(soteriaPpBin, true, false, false, true, null);

        deleteDirectoryContents(stemCsvDir);
        deleteDirectoryContents(stemOutputDir);
        deleteDirectoryContents(stemGraphsDir);
        deleteDirectoryContents(soteriaPpOutputDir);

        if (debugDir != null) {
            logHeader("DEBUGGING XML OUTPUT");
        }

        try {
            // Copy Soteria++ pngs
            for (String soteria_png : soteria_pngs) {
                Binary.copyResource(
                        "soteria_pngs/" + soteria_png + ".png",
                        new File(soteriaPpOutputDir, soteria_png + ".png"),
                        false);
            }
        } catch (Binary.ExecutionException e) {
            throw new VerdictRunException("Failed to copy Soteria++ pngs", e);
        }

        String modelName = imlPath;
        if (aadlPath != null) {
            Timer.Sample sample = Timer.start(Metrics.globalRegistry);
            checkFile(aadlPath, true, true, false, false, null);
            checkFile(aadl2imlBin, true, false, false, true, null);
            deleteFile(imlPath);
            runAadl2iml(aadlPath, imlPath, aadl2imlBin, propertySet);
            modelName = new File(aadlPath).getName();
            sample.stop(Metrics.timer("Timer.mbas.aadl2iml", "model", modelName));
        } else {
            checkFile(imlPath, true, false, false, false, ".iml");
        }

        logHeader("IML2VDM");

        log("Loading IML into Verdict data model");
        log("Input IML file: " + imlPath);

        Model vdmModel;
        try {
            // Translate the model from IML to VDM
            Timer.Sample sample = Timer.start(Metrics.globalRegistry);
            vdmModel = ResourceTest.setup(imlPath);
            sample.stop(Metrics.timer("Timer.mbas.iml2vdm", "model", modelName));
        } catch (IOException e) {
            throw new VerdictRunException("Failed to translate IML to VDM", e);
        }

        // Try to produce the XML file if debugDir is given
        debugOutVdm(debugDir, "VERDICT_output_debug_vdm.xml", vdmModel);

        logHeader("VDM2CSV");

        log("Converting Verdict data model to CSV");
        log("Outputing STEM files to directory: " + stemCsvDir);
        log("Outputing Soteria++ files to directory: " + stemOutputDir);

        // Generate MBAS inputs
        Metrics.timer("Timer.mbas.vdm2csv", "model", modelName)
                .record(
                        () ->
                                VDM2CSV.marshalToMbasInputs(
                                        vdmModel, imlPath, stemCsvDir, stemOutputDir));

        logHeader("STEM");

        log("STEM project directory: " + stemProjectDir);
        log("STEM output directory: " + stemOutputDir);
        log("STEM graphs directory: " + stemGraphsDir);
        log("STEM is running. Please be patient...");

        VerdictStem stemRunner = new VerdictStem();
        Metrics.timer("Timer.mbas.stem", "model", modelName)
                .record(
                        () ->
                                stemRunner.runStem(
                                        new File(stemProjectDir),
                                        new File(stemOutputDir),
                                        new File(stemGraphsDir)));

        log("STEM finished!");

        logHeader("Soteria++");

        log("Soteria++ input directory: " + stemOutputDir);
        log("Soteria++ output directory: " + soteriaPpOutputDir);
        log("Soteria++ is running. Please be patient...");

        // Soteria has optional arguments, so need to add all args to this list
        List<String> args = new ArrayList<>();
        args.add("-o");
        args.add(soteriaPpOutputDir);
        args.add(stemOutputDir);
        if (cyberInference) {
            args.add("-c");
        }
        if (safetyInference) {
            args.add("-s");
        }

        try {
            Timer.Sample sample = Timer.start(Metrics.globalRegistry);
            Binary.invokeBin(
                    soteriaPpBin,
                    soteriaPpOutputDir,
                    new PumpStreamHandler(),
                    args.toArray(new String[args.size()]));
            sample.stop(Metrics.timer("Timer.mbas.soteria_pp", "model", modelName));
        } catch (Binary.ExecutionException e) {
            throw new VerdictRunException("Failed to execute soteria_pp", e);
        }

        logHeader("Finished");
    }

    /**
     * Run CRV.
     *
     * @param aadlPath AADL input file
     * @param imlPath temporary IML file
     * @param instrPath temporary instrumented model file
     * @param lustrePath temporary Lustre file
     * @param threats list of threats to instrument (LB, NI, etc.)
     * @throws VerdictRunException
     */
    public static void runCrv(
            String aadlPath,
            String aadl2imlBin,
            String propertySet,
            String imlPath,
            String instrPath,
            String lustrePath,
            List<String> threats,
            boolean blameAssignment,
            boolean componentLevel,
            boolean globalOptimization,
            boolean atg,
            boolean meritAssignment,
            String outputPath,
            String outputBaPath,
            String debugDir,
            String kind2Bin)
            throws VerdictRunException {

        checkFile(lustrePath, false, false, true, false, ".lus");
        checkFile(outputPath, false, false, true, false, null);

        String outputFormat;

        if (outputPath.endsWith(".xml")) {
            outputFormat = "-xml";
        } else if (outputPath.endsWith(".json")) {
            outputFormat = "-json";
        } else {
            throw new VerdictRunException("Output file must be .xml or .json");
        }

        deleteFile(instrPath);
        deleteFile(lustrePath);
        deleteFile(outputPath);

        if (debugDir != null) {
            logHeader("DEBUGGING XML OUTPUT");
        }

        String modelName = imlPath;
        if (aadlPath != null) {
            Timer.Sample sample = Timer.start(Metrics.globalRegistry);
            checkFile(aadlPath, true, true, false, false, null);
            checkFile(aadl2imlBin, true, false, false, true, null);
            deleteFile(imlPath);
            runAadl2iml(aadlPath, imlPath, aadl2imlBin, propertySet);
            modelName = new File(aadlPath).getName();
            sample.stop(Metrics.timer("Timer.crv.aadl2iml", "model", modelName));
        } else {
            checkFile(imlPath, true, false, false, false, ".iml");
        }

        if (outputBaPath != null) {
            deleteFile(outputBaPath);
        }

        log("Loading IML into Verdict data model");
        logHeader("IML2VDM");

        log("IML file: " + imlPath);

        Model vdmModel;
        try {
            // Translate the model from IML to VDM
            Timer.Sample sample = Timer.start(Metrics.globalRegistry);
            vdmModel = ResourceTest.setup(imlPath);
            sample.stop(Metrics.timer("Timer.crv.iml2vdm", "model", modelName));
        } catch (IOException e) {
            throw new VerdictRunException("Failed to translate IML to VDM", e);
        }

        debugOutVdm(debugDir, "VERDICT_output_debug_vdm.xml", vdmModel);

        logHeader("VDM Instrumentor");

        Instrumentor instrumentor = null;

        if (!threats.isEmpty()) {
            log("Instrumenting model");

            // Instrument loaded model
            Timer.Sample sample = Timer.start(Metrics.globalRegistry);
            instrumentor = new Instrumentor(vdmModel);
            instrumentor.instrument(vdmModel, threats, blameAssignment, componentLevel);
            sample.stop(Metrics.timer("Timer.crv.instrumentor", "model", modelName));
        } else {
            log("No threats selected, no instrumentation necessary");
        }

        debugOutVdm(debugDir, "VERDICT_output_debug_instr.xml", vdmModel);

        {
            // For some reason we need to do this...?
            VdmTranslator.marshalToXml(vdmModel, new File(instrPath));
            vdmModel = VdmTranslator.unmarshalFromXml(new File(instrPath));
        }

        debugOutVdm(debugDir, "VERDICT_output_debug_instr_reloaded.xml", vdmModel);

        logHeader("VDM2LUS");

        log("Converting instrumented Verdict data model to Lustre");

        // Build Lustre model
        Timer.Sample vdm2lusSample = Timer.start(Metrics.globalRegistry);
        VDM2Lustre vdm2lus = new VDM2Lustre(vdmModel);
        Model lustreModel = vdm2lus.translate();
        vdm2lusSample.stop(Metrics.timer("Timer.crv.vdm2lus", "model", modelName));

        debugOutVdm(debugDir, "VERDICT_output_debug_lus", lustreModel);

        if (atg) {
            logHeader("Verdict ATG");

            log("Verdict Automatic Test-case Generation");
            log("Generating opposite guarantees");

            // Why do we do this to vdmModel and not lustreModel?
            // Good question. I don't know, but it works.
            Timer.Sample sample = Timer.start(Metrics.globalRegistry);
            VerdictTestInstrumentor atgInstrumentor = new VerdictTestInstrumentor(vdmModel);
            atgInstrumentor.instrumentTests();
            sample.stop(Metrics.timer("Timer.crv.atgInstrumentor", "model", modelName));

            debugOutVdm(debugDir, "VERDICT_output_debug_lus_atg", lustreModel);
        }

        logHeader("Output Lustre");

        log("Output Lustre file: " + lustrePath);

        // Output Lustre model
        Timer.Sample verdictlustreSample = Timer.start(Metrics.globalRegistry);
        VerdictLustreTranslator.marshalToLustre(lustreModel, new File(lustrePath));
        verdictlustreSample.stop(Metrics.timer("Timer.crv.verdictlustre", "model", modelName));

        logHeader("Kind2");

        log("Running Kind2 model checker");
        log("Output XML file: " + outputPath);
        log("Kind2 is running. Please be patient...");

        if (atg) {
            log("Test cases are embedded in XML");
            if (!threats.isEmpty()) {
                log("Counter-examples/test cases may be induced by the presence of threats");
            }
        }

        Timer.Sample kind2Sample = Timer.start(Metrics.globalRegistry);
        try {
            ExecuteStreamHandler redirect =
                    new PumpStreamHandler(new FileOutputStream(new File(outputPath)), System.err);
            if (blameAssignment && instrumentor != null) {
                Binary.invokeBin(
                        kind2Bin,
                        null,
                        redirect,
                        outputFormat,
                        lustrePath,
                        "--enable",
                        "MCS",
                        "--print_mcs_legacy",
                        "true",
                        "--mcs_approximate",
                        Boolean.toString(!globalOptimization));
            } else {
                Binary.invokeBin(
                        kind2Bin,
                        null,
                        redirect,
                        outputFormat,
                        lustrePath,
                        "--ivc",
                        Boolean.toString(meritAssignment),
                        "--ivc_category",
                        "contracts");
            }
        } catch (Binary.ExecutionException e) {
            // Kind2 does some weird things with exit codes
            if (e.getCode().isPresent()) {
                switch (e.getCode().get()) {
                    case 20:
                        // Success
                        log("All properties are valid");
                        break;
                    case 10:
                        if (atg) {
                            // Some properties invalid, but those might just be the ATG negative
                            // properties
                            log("Kind2 finished");
                        } else {
                            // Some properties invalid
                            log("Some properties are invalid");
                        }
                        break;
                    case 0:
                        log("Kind2 timed out");
                        break;
                    default:
                        throw new VerdictRunException("Failed to execute kind2", e);
                }
            } else {
                throw new VerdictRunException("Failed to execute kind2", e);
            }
        } catch (IOException e) {
            throw new VerdictRunException("Failed to execute kind2", e);
        } finally {
            kind2Sample.stop(Metrics.timer("Timer.crv.kind2", "model", modelName));
        }

        if (meritAssignment) {
            logHeader("Merit Assignment");

            MeritAssignment ma = new MeritAssignment(new File(outputPath));
            ma.readAndPrintInfo();
        }

        if (blameAssignment && instrumentor != null) {
            logHeader("Blame Assignment");

            // TODO Perform blame assignment post-analysis
            // I already passed the correct parameter to Kind2 above
            // Kind2 XML/JSON is in outputPath (it's probably OK to ignore JSON for now)
            // BA output XML should go to outputBaPath

            // VDM instrumentor instance is vdmInstrumentor
            // If it is null then there were no threat models selected for instrumentations

            log("Blame assignment output: " + outputBaPath);

            try {
                Timer.Sample sample = Timer.start(Metrics.globalRegistry);
                BlameAssignment ba = new BlameAssignment();
                ba =
                        ba.compute_blame_assignment(
                                new File(outputPath), instrumentor.getAttackMap(), componentLevel);
                XMLProcessor.dumpXML(ba, new File(outputBaPath));
                sample.stop(Metrics.timer("Timer.crv.blameassignment", "model", modelName));
            } catch (FileNotFoundException e) {
                throw new VerdictRunException("Failed to perform blame assignment", e);
            }
        }

        logHeader("Finished");
    }

    private static void debugOutVdm(String debugDir, String name, Model vdm) {
        if (debugDir != null) {
            File out = new File(debugDir, name);
            log("Debug output: " + out.getAbsolutePath());
            VdmTranslator.marshalToXml(vdm, out);
        }
    }

    private static void runAadl2iml(
            String aadlPath, String imlPath, String aadl2imlBin, String propertySet)
            throws VerdictRunException {
        logHeader("AADL2IML");

        log("Converting AADL to IML");
        log("Input AADL project: " + aadlPath);
        log("Output IML file: " + imlPath);
        log("VERDICT Properties Name: " + propertySet);

        try {
            Binary.invokeBin(aadl2imlBin, "-ps", propertySet, "-o", imlPath, aadlPath);
        } catch (Binary.ExecutionException e) {
            throw new VerdictRunException("Failed to execute aadl2iml", e);
        }

        // For some reason, aadl2iml doesn't give a non-zero exit code when it fails
        // But we can detect failure like this:
        if (!(new File(imlPath)).exists()) {
            throw new VerdictRunException("Failed to execute aadl2iml, no output generated");
        }
    }

    /**
     * This doesn't check everything, but it checks a couple of things.
     *
     * @param path the path to the file
     * @param exists true if the file denoted by path should exist
     * @param dir true if the file denoted by path should be a directory
     * @param write true if the file denoted by path, or its parent if it need not exist, should be
     *     writable
     * @param extension the extension that path should have, or null
     * @throws VerdictRunException with the error message upon failing to meet one of the above
     *     assertions
     */
    private static void checkFile(
            String path,
            boolean exists,
            boolean dir,
            boolean write,
            boolean execute,
            String extension)
            throws VerdictRunException {

        // If the file need not exist, then at least its parent should exist
        File existingFile = exists ? new File(path) : (new File(path)).getParentFile();
        String fileOrDir = dir || !exists ? "Directory" : "File";

        if (!existingFile.exists()) {
            throw new VerdictRunException(fileOrDir + " does not exist: " + path);
        }

        if (exists && dir && !existingFile.isDirectory()) {
            throw new VerdictRunException("File is not a directory: " + path);
        } else if (exists && !dir && !existingFile.isFile()) {
            throw new VerdictRunException("File is a directory (not a file): " + path);
        }

        if (!existingFile.canRead()) {
            throw new VerdictRunException(fileOrDir + " is not readable: " + path);
        }

        if (write && !existingFile.canWrite()) {
            throw new VerdictRunException(fileOrDir + " is not writable: " + path);
        }

        if (execute && !existingFile.canExecute()) {
            throw new VerdictRunException(fileOrDir + " is not executable: " + path);
        }

        if (extension != null && !path.endsWith(extension)) {
            throw new VerdictRunException(
                    "File is missing extension \"" + extension + "\": " + path);
        }
    }

    /**
     * Delete a file if it exists.
     *
     * @param path
     */
    private static void deleteFile(String path) {
        File file = new File(path);
        if (file.exists() && !file.delete()) {
            logError("Failed to delete: " + path);
        }
    }

    /**
     * Delete all files in a directory (non-recursive).
     *
     * @param dirPath
     */
    private static void deleteDirectoryContents(
            String dirPath, Function<File, Boolean> deleteFunction) {
        File file = new File(dirPath);
        if (file.exists() && file.isDirectory()) {
            for (File f : file.listFiles()) {
                if (f.isFile() && deleteFunction.apply(f)) {
                    deleteFile(f.getAbsolutePath());
                }
            }
        } else {
            logError("Cannot delete contents of directory: " + dirPath);
        }
    }

    /**
     * Delete all files in a directory (non-recursive).
     *
     * @param dirPath
     */
    private static void deleteDirectoryContents(String dirPath) {
        deleteDirectoryContents(dirPath, file -> true);
    }
}<|MERGE_RESOLUTION|>--- conflicted
+++ resolved
@@ -248,12 +248,8 @@
         helpLine("      -MA .................. merit assignment");
         helpLine("      -BA .................. blame assignment");
         helpLine(
-<<<<<<< HEAD
                 "      -C ................... component-level blame assignment (default link-level)");
         helpLine("      -G ................... global blame assignment (default local)");
-=======
-                "      -C .................... component-level blame assignment (default link-level)");
->>>>>>> 2dd4588c
         helpLine(
                 "      <threats> ............. any combination of: [-LS] [-NI] [-LB] [-IT] [-OT] [-RI] [-SV] [-HT]");
         helpLine();
