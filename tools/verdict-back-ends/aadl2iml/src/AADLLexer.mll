--- conflicted
+++ resolved
@@ -53,13 +53,10 @@
     "properties",     P.PROPERTIES ;
     "subcomponents",  P.SUBCOMPONENTS ;
     "connections",    P.CONNECTIONS ;
-<<<<<<< HEAD
     "connection",     P.CONNECTION ;
-=======
     "requires",       P.REQUIRES ;
     "provides",       P.PROVIDES ;
     "access",         P.ACCESS ;
->>>>>>> 1596f351
     "public",         P.PUBLIC ;
     "private",        P.PRIVATE ;
     "renames",        P.RENAMES ;
