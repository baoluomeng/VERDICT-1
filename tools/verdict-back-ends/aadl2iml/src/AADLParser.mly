--- conflicted
+++ resolved
@@ -58,16 +58,10 @@
 %token AADLBOOLEAN AADLSTRING AADLINTEGER AADLREAL ENUMERATION
 %token PROPERTY SET IS APPLIES TO INHERIT EXTENDS
 %token PACKAGE SYSTEM ABSTRACT IMPLEMENTATION FEATURES PROPERTIES
-<<<<<<< HEAD
 %token SUBCOMPONENTS CONNECTIONS CONNECTION
-%token PUBLIC PRIVATE RENAMES
-%token TYPE NONE UNITS WITH OUT IN CONSTANT
-=======
-%token SUBCOMPONENTS CONNECTIONS
 %token PROCESS THREAD SUBPROGRAM PROCESSOR MEMORY DEVICE
 %token PROVIDES REQUIRES ACCESS PUBLIC PRIVATE RENAMES
 %token TYPE NONE UNITS WITH OUT IN CONSTANT VIRTUAL GROUP
->>>>>>> 1596f351
 %token LIST OF
 %token DATA PORT BUS
 %token <Lexing.lexbuf>ANNEX
@@ -706,15 +700,9 @@
   | ID { A.Other }
 
 core_keyword:
-<<<<<<< HEAD
-  | system_or_abstract { A.System }
+  | system_or_like { A.System }
   | CONNECTION { A.Connection }
   | PORT { A.Other }
-=======
-  | system_or_like {}
-  | CONNECTIONS {}
-  | PORT {}
->>>>>>> 1596f351
   (* INCOMPLETE *)
 
 system_or_like:
