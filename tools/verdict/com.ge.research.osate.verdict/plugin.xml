--- conflicted
+++ resolved
@@ -215,11 +215,8 @@
              categoryId="com.ge.research.osate.verdict.commands"
              id="com.ge.research.osate.verdict.commands.runWzrd"
              name="Cyber Requirements/Relations Editor">
-<<<<<<< HEAD
        </command>-->
-=======
-       </command>   
-	   <command
+       <command
             categoryId="com.ge.research.osate.verdict.commands"
             id="com.ge.research.osate.verdict.commands.runGsn"
             name="Create GSN" >
@@ -229,8 +226,6 @@
              id="com.ge.research.osate.verdict.commands.assuranceCaseSettings"
              name="Assurance Case Settings">
        </command>
-                     
->>>>>>> 85155d97
     </extension>
 
     <extension
