--- conflicted
+++ resolved
@@ -70,13 +70,10 @@
 import org.osate.aadl2.VirtualProcessorImplementation;
 import org.osate.aadl2.VirtualProcessorSubcomponent;
 import org.osate.aadl2.VirtualProcessorType;
-<<<<<<< HEAD
 import org.osate.aadl2.impl.AadlBooleanImpl;
 import org.osate.aadl2.impl.AadlIntegerImpl;
 import org.osate.aadl2.impl.AadlStringImpl;
-=======
 import org.osate.aadl2.impl.AccessConnectionImpl;
->>>>>>> b735a977
 import org.osate.aadl2.impl.BooleanLiteralImpl;
 import org.osate.aadl2.impl.DataImplementationImpl;
 import org.osate.aadl2.impl.DataTypeImpl;
@@ -508,7 +505,7 @@
 						modeString = "requiresBusAccess";
 					}
 
-
+					//fetching data type information
 			    	verdict.vdm.vdm_model.Port newPort = createVdmPort(portName, modeString, busAccess.getQualifiedName());
 
 			    	//Note: Not populating "type" for now
@@ -4249,12 +4246,27 @@
 
 		return event;
 	}
-
-
     /**
      * Creates a new Vdm Port object and returns
      * Populates only "name" and "mode" for now
-     * Modified by Vidhya Tekken Valapil to populate type
+     * @param portName
+     * @param modeString
+     * @return
+     */
+	verdict.vdm.vdm_model.Port createVdmPort(String portName, String modeString, String qualifiedname){
+		verdict.vdm.vdm_model.Port newPort = new verdict.vdm.vdm_model.Port();
+		newPort.setProbe(false);
+		newPort.setId(qualifiedname);
+		newPort.setName(portName);
+		newPort.setMode(convertToVdmPortMode(modeString));
+		return newPort;
+	}
+	
+
+    /**
+     * @author Vidhya Tekken Valapil
+     * Creates a new Vdm Port object and returns
+     * Populates "name", "mode" and "type"
      * @param portName
      * @param modeString
      * @param dSubCompType 
