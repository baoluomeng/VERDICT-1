package com.ge.research.osate.verdict.gui;

import java.util.ArrayList;
import java.util.List;

import org.eclipse.emf.ecore.EObject;
import org.eclipse.jface.window.ApplicationWindow;
import org.eclipse.swt.SWT;
import org.eclipse.swt.events.SelectionAdapter;
import org.eclipse.swt.events.SelectionEvent;
import org.eclipse.swt.graphics.Font;
import org.eclipse.swt.graphics.Point;
import org.eclipse.swt.graphics.Rectangle;
import org.eclipse.swt.layout.GridData;
import org.eclipse.swt.layout.GridLayout;
import org.eclipse.swt.layout.RowLayout;
import org.eclipse.swt.widgets.Button;
import org.eclipse.swt.widgets.Composite;
import org.eclipse.swt.widgets.Control;
import org.eclipse.swt.widgets.Display;
import org.eclipse.swt.widgets.Group;
import org.eclipse.swt.widgets.Label;
import org.eclipse.swt.widgets.Monitor;
import org.eclipse.swt.widgets.Shell;
import org.osate.aadl2.ComponentImplementation;
import org.osate.aadl2.instance.ComponentInstance;


public class MBASCostsModelView extends ApplicationWindow{

	// By default, all component-defense pairs are using the scaling factor cost 1
	private static class ComponentDefenseCost {
		String componentName;
		String defensePropName;

		int DAL;
		double cost;
		double scalingFactor;

		public ComponentDefenseCost(String name, String defense, int DAL, double cost) {
			this.componentName = name;
			this.defensePropName = defense;
			this.DAL = DAL;
			this.cost= cost;
		}

		public ComponentDefenseCost(String name, String defense, double scalingFactor) {
			this.componentName = name;
			this.defensePropName = defense;
			this.scalingFactor= scalingFactor;
		}
	}

	public List<ComponentDefenseCost> linearCosts = new ArrayList<>();
	public List<ComponentDefenseCost> individualCosts = new ArrayList<>();

	private Font font;
	private Font boldFont;

	public MBASCostsModelView(List<EObject> aadlObjs) {
		super(null);
<<<<<<< HEAD
		font = new Font(null, "Helvetica", 11, SWT.NORMAL);
		boldFont = new Font(null, "Helvetica", 11, SWT.BOLD);

=======
		font = new Font(null, "Helvetica", 12, SWT.NORMAL);
		boldFont = new Font(null, "Helvetica", 12, SWT.BOLD);
		
>>>>>>> fa16cec6
		// This view is AADL project-based
		// How can we ensure this?
		// Read/write the data from/to the xml file
		// every time user opens/save the GUI.

		if(!aadlObjs.isEmpty()) {
			for(EObject obj : aadlObjs) {
				if(obj instanceof ComponentImplementation) {
					System.out.println("Implementation: " + ((ComponentImplementation) obj).getName());
				}
				if (obj instanceof ComponentInstance) {
					System.out.println("Instance: " + ((ComponentInstance) obj).getName());
				}
			}
		}
	}

	@Override
	protected void configureShell(Shell shell) {
		super.configureShell(shell);
		Display display = shell.getDisplay();
		Monitor primary = display.getPrimaryMonitor();
		Rectangle bounds = primary.getBounds();
		Rectangle rect = shell.getBounds();

		int x = bounds.x + (bounds.width - rect.width) / 2;
		int y = bounds.y + (bounds.height - rect.height) / 2;

		shell.setLocation(x, y);
		shell.setText("Costs Model");
		shell.setFont(font);
	}

	public void run() {
		setBlockOnOpen(true);
		open();
	}

	public void bringToFront(Shell shell) {
		shell.setActive();
	}


	@Override
	protected Control createContents(Composite parent) {
		Composite composite = new Composite(parent, SWT.NONE);
		composite.setLayout(new GridLayout(1, false));

		Label componentLabel = new Label(composite, SWT.NONE);
		componentLabel.setText("Component: ");
		componentLabel.setFont(boldFont);

		// List all components

		Label propLabel = new Label(composite, SWT.NONE);
		propLabel.setText("Defense Property: ");
		propLabel.setFont(boldFont);

		// List all defense properties

		Label analysisLabel = new Label(composite, SWT.NONE);
		analysisLabel.setText("Model Based Architecture Analysis");
		analysisLabel.setFont(boldFont);

		Group selDeAllButtons = new Group(composite, SWT.NONE);
		selDeAllButtons.setLayout(new RowLayout(SWT.HORIZONTAL));
		selDeAllButtons.setLayoutData(new GridData(SWT.CENTER, SWT.BOTTOM, true, true, 1, 1));

		Composite closeButtons = new Composite(composite, SWT.NONE);
		closeButtons.setLayout(new RowLayout(SWT.HORIZONTAL));
		closeButtons.setLayoutData(new GridData(SWT.CENTER, SWT.BOTTOM, true, true, 1, 1));

		Button cancel = new Button(closeButtons, SWT.PUSH);
		cancel.setText("Cancel");
		cancel.setFont(font);

		Button save = new Button(closeButtons, SWT.PUSH);
		save.setText("Save Settings");
		save.setFont(font);

		// Set the preferred size
		Point bestSize = getShell().computeSize(SWT.DEFAULT, SWT.DEFAULT);
		getShell().setSize(bestSize);

		cancel.addSelectionListener(new SelectionAdapter() {
			@Override
			public void widgetSelected(SelectionEvent e) {
				composite.getShell().close();
			}
		});

		save.addSelectionListener(new SelectionAdapter() {
			@Override
			public void widgetSelected(SelectionEvent event) {
				// TODO save
				composite.getShell().close();
			}
		});
		return composite;
	}

}<|MERGE_RESOLUTION|>--- conflicted
+++ resolved
@@ -59,15 +59,8 @@
 
 	public MBASCostsModelView(List<EObject> aadlObjs) {
 		super(null);
-<<<<<<< HEAD
-		font = new Font(null, "Helvetica", 11, SWT.NORMAL);
-		boldFont = new Font(null, "Helvetica", 11, SWT.BOLD);
-
-=======
 		font = new Font(null, "Helvetica", 12, SWT.NORMAL);
 		boldFont = new Font(null, "Helvetica", 12, SWT.BOLD);
-		
->>>>>>> fa16cec6
 		// This view is AADL project-based
 		// How can we ensure this?
 		// Read/write the data from/to the xml file
